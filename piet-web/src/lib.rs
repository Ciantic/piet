--- conflicted
+++ resolved
@@ -10,13 +10,8 @@
 use kurbo::{Affine, PathEl, Rect, Shape, Vec2};
 
 use piet::{
-<<<<<<< HEAD
-    Error, Factory, Font, FontBuilder, ImageFormat, InterpolationMode, RenderContext, RoundInto,
-    TextLayout, TextLayoutBuilder,
-=======
-    Error, Font, FontBuilder, ImageFormat, InterpolationMode, LineCap, LineJoin, RenderContext,
-    RoundInto, StrokeStyle, TextLayout, TextLayoutBuilder,
->>>>>>> f31c3ba4
+    Error, Factory, Font, FontBuilder, ImageFormat, InterpolationMode, LineCap, LineJoin,
+    RenderContext, RoundInto, StrokeStyle, TextLayout, TextLayoutBuilder,
 };
 
 pub struct WebRenderContext<'a> {
